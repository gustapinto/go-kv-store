# go-kv-store

A golang embeddable Key-Value store

## Installation

```bash
<<<<<<< HEAD
go get -u github.com/gustapinto/go-kv-store/v2@v2.0.0
=======
go get -u github.com/gustapinto/go-kv-store
>>>>>>> 8171ff17
```

## Example

Example usage can be found at the [examples/ folder](https://github.com/gustapinto/go-kv-store/v2/tree/main/examples)<|MERGE_RESOLUTION|>--- conflicted
+++ resolved
@@ -5,11 +5,7 @@
 ## Installation
 
 ```bash
-<<<<<<< HEAD
-go get -u github.com/gustapinto/go-kv-store/v2@v2.0.0
-=======
-go get -u github.com/gustapinto/go-kv-store
->>>>>>> 8171ff17
+go get -u github.com/gustapinto/go-kv-store/v2
 ```
 
 ## Example
